# -*- coding: utf-8 -*-
"""
Regression tests for the Test Client, especially the customized assertions.
"""
import os
from django.conf import settings

from django.test import Client, TestCase
from django.test.utils import ContextList
from django.core.urlresolvers import reverse
from django.core.exceptions import SuspiciousOperation
from django.template import TemplateDoesNotExist, TemplateSyntaxError, Context
from django.template import loader
from django.test.client import encode_file

class AssertContainsTests(TestCase):
    def setUp(self):
        self.old_templates = settings.TEMPLATE_DIRS
        settings.TEMPLATE_DIRS = (os.path.join(os.path.dirname(__file__), 'templates'),)

    def tearDown(self):
        settings.TEMPLATE_DIRS = self.old_templates

    def test_contains(self):
        "Responses can be inspected for content, including counting repeated substrings"
        response = self.client.get('/test_client_regress/no_template_view/')

        self.assertNotContains(response, 'never')
        self.assertContains(response, 'never', 0)
        self.assertContains(response, 'once')
        self.assertContains(response, 'once', 1)
        self.assertContains(response, 'twice')
        self.assertContains(response, 'twice', 2)

        try:
            self.assertContains(response, 'text', status_code=999)
        except AssertionError, e:
            self.assertEquals(str(e), "Couldn't retrieve content: Response code was 200 (expected 999)")
        try:
            self.assertContains(response, 'text', status_code=999, msg_prefix='abc')
        except AssertionError, e:
            self.assertEquals(str(e), "abc: Couldn't retrieve content: Response code was 200 (expected 999)")

        try:
            self.assertNotContains(response, 'text', status_code=999)
        except AssertionError, e:
            self.assertEquals(str(e), "Couldn't retrieve content: Response code was 200 (expected 999)")
        try:
            self.assertNotContains(response, 'text', status_code=999, msg_prefix='abc')
        except AssertionError, e:
            self.assertEquals(str(e), "abc: Couldn't retrieve content: Response code was 200 (expected 999)")

        try:
            self.assertNotContains(response, 'once')
        except AssertionError, e:
            self.assertEquals(str(e), "Response should not contain 'once'")
        try:
            self.assertNotContains(response, 'once', msg_prefix='abc')
        except AssertionError, e:
            self.assertEquals(str(e), "abc: Response should not contain 'once'")

        try:
            self.assertContains(response, 'never', 1)
        except AssertionError, e:
            self.assertEquals(str(e), "Found 0 instances of 'never' in response (expected 1)")
        try:
            self.assertContains(response, 'never', 1, msg_prefix='abc')
        except AssertionError, e:
            self.assertEquals(str(e), "abc: Found 0 instances of 'never' in response (expected 1)")

        try:
            self.assertContains(response, 'once', 0)
        except AssertionError, e:
            self.assertEquals(str(e), "Found 1 instances of 'once' in response (expected 0)")
        try:
            self.assertContains(response, 'once', 0, msg_prefix='abc')
        except AssertionError, e:
            self.assertEquals(str(e), "abc: Found 1 instances of 'once' in response (expected 0)")

        try:
            self.assertContains(response, 'once', 2)
        except AssertionError, e:
            self.assertEquals(str(e), "Found 1 instances of 'once' in response (expected 2)")
        try:
            self.assertContains(response, 'once', 2, msg_prefix='abc')
        except AssertionError, e:
            self.assertEquals(str(e), "abc: Found 1 instances of 'once' in response (expected 2)")

        try:
            self.assertContains(response, 'twice', 1)
        except AssertionError, e:
            self.assertEquals(str(e), "Found 2 instances of 'twice' in response (expected 1)")
        try:
            self.assertContains(response, 'twice', 1, msg_prefix='abc')
        except AssertionError, e:
            self.assertEquals(str(e), "abc: Found 2 instances of 'twice' in response (expected 1)")

        try:
            self.assertContains(response, 'thrice')
        except AssertionError, e:
            self.assertEquals(str(e), "Couldn't find 'thrice' in response")
        try:
            self.assertContains(response, 'thrice', msg_prefix='abc')
        except AssertionError, e:
            self.assertEquals(str(e), "abc: Couldn't find 'thrice' in response")

        try:
            self.assertContains(response, 'thrice', 3)
        except AssertionError, e:
            self.assertEquals(str(e), "Found 0 instances of 'thrice' in response (expected 3)")
        try:
            self.assertContains(response, 'thrice', 3, msg_prefix='abc')
        except AssertionError, e:
            self.assertEquals(str(e), "abc: Found 0 instances of 'thrice' in response (expected 3)")

    def test_unicode_contains(self):
        "Unicode characters can be found in template context"
        #Regression test for #10183
        r = self.client.get('/test_client_regress/check_unicode/')
        self.assertContains(r, u'さかき')
        self.assertContains(r, '\xe5\xb3\xa0'.decode('utf-8'))

    def test_unicode_not_contains(self):
        "Unicode characters can be searched for, and not found in template context"
        #Regression test for #10183
        r = self.client.get('/test_client_regress/check_unicode/')
        self.assertNotContains(r, u'はたけ')
        self.assertNotContains(r, '\xe3\x81\xaf\xe3\x81\x9f\xe3\x81\x91'.decode('utf-8'))


class AssertTemplateUsedTests(TestCase):
    fixtures = ['testdata.json']

    def test_no_context(self):
        "Template usage assertions work then templates aren't in use"
        response = self.client.get('/test_client_regress/no_template_view/')

        # Check that the no template case doesn't mess with the template assertions
        self.assertTemplateNotUsed(response, 'GET Template')

        try:
            self.assertTemplateUsed(response, 'GET Template')
        except AssertionError, e:
            self.assertEquals(str(e), "No templates used to render the response")

        try:
            self.assertTemplateUsed(response, 'GET Template', msg_prefix='abc')
        except AssertionError, e:
            self.assertEquals(str(e), "abc: No templates used to render the response")

    def test_single_context(self):
        "Template assertions work when there is a single context"
        response = self.client.get('/test_client/post_view/', {})

        try:
            self.assertTemplateNotUsed(response, 'Empty GET Template')
        except AssertionError, e:
            self.assertEquals(str(e), "Template 'Empty GET Template' was used unexpectedly in rendering the response")

        try:
            self.assertTemplateNotUsed(response, 'Empty GET Template', msg_prefix='abc')
        except AssertionError, e:
            self.assertEquals(str(e), "abc: Template 'Empty GET Template' was used unexpectedly in rendering the response")

        try:
            self.assertTemplateUsed(response, 'Empty POST Template')
        except AssertionError, e:
            self.assertEquals(str(e), "Template 'Empty POST Template' was not a template used to render the response. Actual template(s) used: Empty GET Template")

        try:
            self.assertTemplateUsed(response, 'Empty POST Template', msg_prefix='abc')
        except AssertionError, e:
            self.assertEquals(str(e), "abc: Template 'Empty POST Template' was not a template used to render the response. Actual template(s) used: Empty GET Template")

    def test_multiple_context(self):
        "Template assertions work when there are multiple contexts"
        post_data = {
            'text': 'Hello World',
            'email': 'foo@example.com',
            'value': 37,
            'single': 'b',
            'multi': ('b','c','e')
        }
        response = self.client.post('/test_client/form_view_with_template/', post_data)
        self.assertContains(response, 'POST data OK')
        try:
            self.assertTemplateNotUsed(response, "form_view.html")
        except AssertionError, e:
            self.assertEquals(str(e), "Template 'form_view.html' was used unexpectedly in rendering the response")

        try:
            self.assertTemplateNotUsed(response, 'base.html')
        except AssertionError, e:
            self.assertEquals(str(e), "Template 'base.html' was used unexpectedly in rendering the response")

        try:
            self.assertTemplateUsed(response, "Valid POST Template")
        except AssertionError, e:
            self.assertEquals(str(e), "Template 'Valid POST Template' was not a template used to render the response. Actual template(s) used: form_view.html, base.html")

class AssertRedirectsTests(TestCase):
    def test_redirect_page(self):
        "An assertion is raised if the original page couldn't be retrieved as expected"
        # This page will redirect with code 301, not 302
        response = self.client.get('/test_client/permanent_redirect_view/')
        try:
            self.assertRedirects(response, '/test_client/get_view/')
        except AssertionError, e:
            self.assertEquals(str(e), "Response didn't redirect as expected: Response code was 301 (expected 302)")

        try:
            self.assertRedirects(response, '/test_client/get_view/', msg_prefix='abc')
        except AssertionError, e:
            self.assertEquals(str(e), "abc: Response didn't redirect as expected: Response code was 301 (expected 302)")

    def test_lost_query(self):
        "An assertion is raised if the redirect location doesn't preserve GET parameters"
        response = self.client.get('/test_client/redirect_view/', {'var': 'value'})
        try:
            self.assertRedirects(response, '/test_client/get_view/')
        except AssertionError, e:
            self.assertEquals(str(e), "Response redirected to 'http://testserver/test_client/get_view/?var=value', expected 'http://testserver/test_client/get_view/'")

        try:
            self.assertRedirects(response, '/test_client/get_view/', msg_prefix='abc')
        except AssertionError, e:
            self.assertEquals(str(e), "abc: Response redirected to 'http://testserver/test_client/get_view/?var=value', expected 'http://testserver/test_client/get_view/'")

    def test_incorrect_target(self):
        "An assertion is raised if the response redirects to another target"
        response = self.client.get('/test_client/permanent_redirect_view/')
        try:
            # Should redirect to get_view
            self.assertRedirects(response, '/test_client/some_view/')
        except AssertionError, e:
            self.assertEquals(str(e), "Response didn't redirect as expected: Response code was 301 (expected 302)")

    def test_target_page(self):
        "An assertion is raised if the response redirect target cannot be retrieved as expected"
        response = self.client.get('/test_client/double_redirect_view/')
        try:
            # The redirect target responds with a 301 code, not 200
            self.assertRedirects(response, 'http://testserver/test_client/permanent_redirect_view/')
        except AssertionError, e:
            self.assertEquals(str(e), "Couldn't retrieve redirection page '/test_client/permanent_redirect_view/': response code was 301 (expected 200)")

        try:
            # The redirect target responds with a 301 code, not 200
            self.assertRedirects(response, 'http://testserver/test_client/permanent_redirect_view/', msg_prefix='abc')
        except AssertionError, e:
            self.assertEquals(str(e), "abc: Couldn't retrieve redirection page '/test_client/permanent_redirect_view/': response code was 301 (expected 200)")

    def test_redirect_chain(self):
        "You can follow a redirect chain of multiple redirects"
        response = self.client.get('/test_client_regress/redirects/further/more/', {}, follow=True)
        self.assertRedirects(response, '/test_client_regress/no_template_view/',
            status_code=301, target_status_code=200)

        self.assertEquals(len(response.redirect_chain), 1)
        self.assertEquals(response.redirect_chain[0], ('http://testserver/test_client_regress/no_template_view/', 301))

    def test_multiple_redirect_chain(self):
        "You can follow a redirect chain of multiple redirects"
        response = self.client.get('/test_client_regress/redirects/', {}, follow=True)
        self.assertRedirects(response, '/test_client_regress/no_template_view/',
            status_code=301, target_status_code=200)

        self.assertEquals(len(response.redirect_chain), 3)
        self.assertEquals(response.redirect_chain[0], ('http://testserver/test_client_regress/redirects/further/', 301))
        self.assertEquals(response.redirect_chain[1], ('http://testserver/test_client_regress/redirects/further/more/', 301))
        self.assertEquals(response.redirect_chain[2], ('http://testserver/test_client_regress/no_template_view/', 301))

    def test_redirect_chain_to_non_existent(self):
        "You can follow a chain to a non-existent view"
        response = self.client.get('/test_client_regress/redirect_to_non_existent_view2/', {}, follow=True)
        self.assertRedirects(response, '/test_client_regress/non_existent_view/',
            status_code=301, target_status_code=404)

    def test_redirect_chain_to_self(self):
        "Redirections to self are caught and escaped"
        response = self.client.get('/test_client_regress/redirect_to_self/', {}, follow=True)
        # The chain of redirects stops once the cycle is detected.
        self.assertRedirects(response, '/test_client_regress/redirect_to_self/',
            status_code=301, target_status_code=301)
        self.assertEquals(len(response.redirect_chain), 2)

    def test_circular_redirect(self):
        "Circular redirect chains are caught and escaped"
        response = self.client.get('/test_client_regress/circular_redirect_1/', {}, follow=True)
        # The chain of redirects will get back to the starting point, but stop there.
        self.assertRedirects(response, '/test_client_regress/circular_redirect_2/',
            status_code=301, target_status_code=301)
        self.assertEquals(len(response.redirect_chain), 4)

    def test_redirect_chain_post(self):
        "A redirect chain will be followed from an initial POST post"
        response = self.client.post('/test_client_regress/redirects/',
            {'nothing': 'to_send'}, follow=True)
        self.assertRedirects(response,
            '/test_client_regress/no_template_view/', 301, 200)
        self.assertEquals(len(response.redirect_chain), 3)

    def test_redirect_chain_head(self):
        "A redirect chain will be followed from an initial HEAD request"
        response = self.client.head('/test_client_regress/redirects/',
            {'nothing': 'to_send'}, follow=True)
        self.assertRedirects(response,
            '/test_client_regress/no_template_view/', 301, 200)
        self.assertEquals(len(response.redirect_chain), 3)

    def test_redirect_chain_options(self):
        "A redirect chain will be followed from an initial OPTIONS request"
        response = self.client.options('/test_client_regress/redirects/',
            {'nothing': 'to_send'}, follow=True)
        self.assertRedirects(response,
            '/test_client_regress/no_template_view/', 301, 200)
        self.assertEquals(len(response.redirect_chain), 3)

    def test_redirect_chain_put(self):
        "A redirect chain will be followed from an initial PUT request"
        response = self.client.put('/test_client_regress/redirects/',
            {'nothing': 'to_send'}, follow=True)
        self.assertRedirects(response,
            '/test_client_regress/no_template_view/', 301, 200)
        self.assertEquals(len(response.redirect_chain), 3)

    def test_redirect_chain_delete(self):
        "A redirect chain will be followed from an initial DELETE request"
        response = self.client.delete('/test_client_regress/redirects/',
            {'nothing': 'to_send'}, follow=True)
        self.assertRedirects(response,
            '/test_client_regress/no_template_view/', 301, 200)
        self.assertEquals(len(response.redirect_chain), 3)

    def test_redirect_chain_on_non_redirect_page(self):
        "An assertion is raised if the original page couldn't be retrieved as expected"
        # This page will redirect with code 301, not 302
        response = self.client.get('/test_client/get_view/', follow=True)
        try:
            self.assertRedirects(response, '/test_client/get_view/')
        except AssertionError, e:
            self.assertEquals(str(e), "Response didn't redirect as expected: Response code was 200 (expected 302)")

        try:
            self.assertRedirects(response, '/test_client/get_view/', msg_prefix='abc')
        except AssertionError, e:
            self.assertEquals(str(e), "abc: Response didn't redirect as expected: Response code was 200 (expected 302)")

    def test_redirect_on_non_redirect_page(self):
        "An assertion is raised if the original page couldn't be retrieved as expected"
        # This page will redirect with code 301, not 302
        response = self.client.get('/test_client/get_view/')
        try:
            self.assertRedirects(response, '/test_client/get_view/')
        except AssertionError, e:
            self.assertEquals(str(e), "Response didn't redirect as expected: Response code was 200 (expected 302)")

        try:
            self.assertRedirects(response, '/test_client/get_view/', msg_prefix='abc')
        except AssertionError, e:
            self.assertEquals(str(e), "abc: Response didn't redirect as expected: Response code was 200 (expected 302)")


class AssertFormErrorTests(TestCase):
    def test_unknown_form(self):
        "An assertion is raised if the form name is unknown"
        post_data = {
            'text': 'Hello World',
            'email': 'not an email address',
            'value': 37,
            'single': 'b',
            'multi': ('b','c','e')
        }
        response = self.client.post('/test_client/form_view/', post_data)
        self.assertEqual(response.status_code, 200)
        self.assertTemplateUsed(response, "Invalid POST Template")

        try:
            self.assertFormError(response, 'wrong_form', 'some_field', 'Some error.')
        except AssertionError, e:
            self.assertEqual(str(e), "The form 'wrong_form' was not used to render the response")
        try:
            self.assertFormError(response, 'wrong_form', 'some_field', 'Some error.', msg_prefix='abc')
        except AssertionError, e:
            self.assertEqual(str(e), "abc: The form 'wrong_form' was not used to render the response")

    def test_unknown_field(self):
        "An assertion is raised if the field name is unknown"
        post_data = {
            'text': 'Hello World',
            'email': 'not an email address',
            'value': 37,
            'single': 'b',
            'multi': ('b','c','e')
        }
        response = self.client.post('/test_client/form_view/', post_data)
        self.assertEqual(response.status_code, 200)
        self.assertTemplateUsed(response, "Invalid POST Template")

        try:
            self.assertFormError(response, 'form', 'some_field', 'Some error.')
        except AssertionError, e:
            self.assertEqual(str(e), "The form 'form' in context 0 does not contain the field 'some_field'")
        try:
            self.assertFormError(response, 'form', 'some_field', 'Some error.', msg_prefix='abc')
        except AssertionError, e:
            self.assertEqual(str(e), "abc: The form 'form' in context 0 does not contain the field 'some_field'")

    def test_noerror_field(self):
        "An assertion is raised if the field doesn't have any errors"
        post_data = {
            'text': 'Hello World',
            'email': 'not an email address',
            'value': 37,
            'single': 'b',
            'multi': ('b','c','e')
        }
        response = self.client.post('/test_client/form_view/', post_data)
        self.assertEqual(response.status_code, 200)
        self.assertTemplateUsed(response, "Invalid POST Template")

        try:
            self.assertFormError(response, 'form', 'value', 'Some error.')
        except AssertionError, e:
            self.assertEqual(str(e), "The field 'value' on form 'form' in context 0 contains no errors")
        try:
            self.assertFormError(response, 'form', 'value', 'Some error.', msg_prefix='abc')
        except AssertionError, e:
            self.assertEqual(str(e), "abc: The field 'value' on form 'form' in context 0 contains no errors")

    def test_unknown_error(self):
        "An assertion is raised if the field doesn't contain the provided error"
        post_data = {
            'text': 'Hello World',
            'email': 'not an email address',
            'value': 37,
            'single': 'b',
            'multi': ('b','c','e')
        }
        response = self.client.post('/test_client/form_view/', post_data)
        self.assertEqual(response.status_code, 200)
        self.assertTemplateUsed(response, "Invalid POST Template")

        try:
            self.assertFormError(response, 'form', 'email', 'Some error.')
        except AssertionError, e:
            self.assertEqual(str(e), "The field 'email' on form 'form' in context 0 does not contain the error 'Some error.' (actual errors: [u'Enter a valid e-mail address.'])")
        try:
            self.assertFormError(response, 'form', 'email', 'Some error.', msg_prefix='abc')
        except AssertionError, e:
            self.assertEqual(str(e), "abc: The field 'email' on form 'form' in context 0 does not contain the error 'Some error.' (actual errors: [u'Enter a valid e-mail address.'])")

    def test_unknown_nonfield_error(self):
        """
        Checks that an assertion is raised if the form's non field errors
        doesn't contain the provided error.
        """
        post_data = {
            'text': 'Hello World',
            'email': 'not an email address',
            'value': 37,
            'single': 'b',
            'multi': ('b','c','e')
        }
        response = self.client.post('/test_client/form_view/', post_data)
        self.assertEqual(response.status_code, 200)
        self.assertTemplateUsed(response, "Invalid POST Template")

        try:
            self.assertFormError(response, 'form', None, 'Some error.')
        except AssertionError, e:
            self.assertEqual(str(e), "The form 'form' in context 0 does not contain the non-field error 'Some error.' (actual errors: )")
        try:
            self.assertFormError(response, 'form', None, 'Some error.', msg_prefix='abc')
        except AssertionError, e:
            self.assertEqual(str(e), "abc: The form 'form' in context 0 does not contain the non-field error 'Some error.' (actual errors: )")

class LoginTests(TestCase):
    fixtures = ['testdata']

    def test_login_different_client(self):
        "Check that using a different test client doesn't violate authentication"

        # Create a second client, and log in.
        c = Client()
        login = c.login(username='testclient', password='password')
        self.failUnless(login, 'Could not log in')

        # Get a redirection page with the second client.
        response = c.get("/test_client_regress/login_protected_redirect_view/")

        # At this points, the self.client isn't logged in.
        # Check that assertRedirects uses the original client, not the
        # default client.
        self.assertRedirects(response, "http://testserver/test_client_regress/get_view/")


class SessionEngineTests(TestCase):
    fixtures = ['testdata']

    def setUp(self):
        self.old_SESSION_ENGINE = settings.SESSION_ENGINE
        settings.SESSION_ENGINE = 'regressiontests.test_client_regress.session'

    def tearDown(self):
        settings.SESSION_ENGINE = self.old_SESSION_ENGINE

    def test_login(self):
        "A session engine that modifies the session key can be used to log in"
        login = self.client.login(username='testclient', password='password')
        self.failUnless(login, 'Could not log in')

        # Try to access a login protected page.
        response = self.client.get("/test_client/login_protected_view/")
        self.assertEqual(response.status_code, 200)
        self.assertEqual(response.context['user'].username, 'testclient')

class URLEscapingTests(TestCase):
    def test_simple_argument_get(self):
        "Get a view that has a simple string argument"
        response = self.client.get(reverse('arg_view', args=['Slartibartfast']))
        self.assertEqual(response.status_code, 200)
        self.assertEqual(response.content, 'Howdy, Slartibartfast')

    def test_argument_with_space_get(self):
        "Get a view that has a string argument that requires escaping"
        response = self.client.get(reverse('arg_view', args=['Arthur Dent']))
        self.assertEqual(response.status_code, 200)
        self.assertEqual(response.content, 'Hi, Arthur')

    def test_simple_argument_post(self):
        "Post for a view that has a simple string argument"
        response = self.client.post(reverse('arg_view', args=['Slartibartfast']))
        self.assertEqual(response.status_code, 200)
        self.assertEqual(response.content, 'Howdy, Slartibartfast')

    def test_argument_with_space_post(self):
        "Post for a view that has a string argument that requires escaping"
        response = self.client.post(reverse('arg_view', args=['Arthur Dent']))
        self.assertEqual(response.status_code, 200)
        self.assertEqual(response.content, 'Hi, Arthur')

class ExceptionTests(TestCase):
    fixtures = ['testdata.json']

    def test_exception_cleared(self):
        "#5836 - A stale user exception isn't re-raised by the test client."

        login = self.client.login(username='testclient',password='password')
        self.failUnless(login, 'Could not log in')
        try:
            response = self.client.get("/test_client_regress/staff_only/")
            self.fail("General users should not be able to visit this page")
        except SuspiciousOperation:
            pass

        # At this point, an exception has been raised, and should be cleared.

        # This next operation should be successful; if it isn't we have a problem.
        login = self.client.login(username='staff', password='password')
        self.failUnless(login, 'Could not log in')
        try:
            self.client.get("/test_client_regress/staff_only/")
        except SuspiciousOperation:
            self.fail("Staff should be able to visit this page")

class TemplateExceptionTests(TestCase):
    def setUp(self):
        # Reset the loaders so they don't try to render cached templates.
        if loader.template_source_loaders is not None:
            for template_loader in loader.template_source_loaders:
                if hasattr(template_loader, 'reset'):
                    template_loader.reset()
        self.old_templates = settings.TEMPLATE_DIRS
        settings.TEMPLATE_DIRS = ()

    def tearDown(self):
        settings.TEMPLATE_DIRS = self.old_templates

    def test_no_404_template(self):
        "Missing templates are correctly reported by test client"
        try:
            response = self.client.get("/no_such_view/")
            self.fail("Should get error about missing template")
        except TemplateDoesNotExist:
            pass

    def test_bad_404_template(self):
        "Errors found when rendering 404 error templates are re-raised"
        settings.TEMPLATE_DIRS = (os.path.join(os.path.dirname(__file__), 'bad_templates'),)
        try:
            response = self.client.get("/no_such_view/")
            self.fail("Should get error about syntax error in template")
        except TemplateSyntaxError:
            pass

# We need two different tests to check URLconf substitution -  one to check
# it was changed, and another one (without self.urls) to check it was reverted on
# teardown. This pair of tests relies upon the alphabetical ordering of test execution.
class UrlconfSubstitutionTests(TestCase):
    urls = 'regressiontests.test_client_regress.urls'

    def test_urlconf_was_changed(self):
        "TestCase can enforce a custom URLconf on a per-test basis"
        url = reverse('arg_view', args=['somename'])
        self.assertEquals(url, '/arg_view/somename/')

# This test needs to run *after* UrlconfSubstitutionTests; the zz prefix in the
# name is to ensure alphabetical ordering.
class zzUrlconfSubstitutionTests(TestCase):
    def test_urlconf_was_reverted(self):
        "URLconf is reverted to original value after modification in a TestCase"
        url = reverse('arg_view', args=['somename'])
        self.assertEquals(url, '/test_client_regress/arg_view/somename/')

class ContextTests(TestCase):
    fixtures = ['testdata']

    def test_single_context(self):
        "Context variables can be retrieved from a single context"
        response = self.client.get("/test_client_regress/request_data/", data={'foo':'whiz'})
        self.assertEqual(response.context.__class__, Context)
        self.assertTrue('get-foo' in response.context)
        self.assertEqual(response.context['get-foo'], 'whiz')
        self.assertEqual(response.context['request-foo'], 'whiz')
        self.assertEqual(response.context['data'], 'sausage')

        try:
            response.context['does-not-exist']
            self.fail('Should not be able to retrieve non-existent key')
        except KeyError, e:
            self.assertEquals(e.args[0], 'does-not-exist')

    def test_inherited_context(self):
        "Context variables can be retrieved from a list of contexts"
        response = self.client.get("/test_client_regress/request_data_extended/", data={'foo':'whiz'})
        self.assertEqual(response.context.__class__, ContextList)
        self.assertEqual(len(response.context), 2)
        self.assertTrue('get-foo' in response.context)
        self.assertEqual(response.context['get-foo'], 'whiz')
        self.assertEqual(response.context['request-foo'], 'whiz')
        self.assertEqual(response.context['data'], 'bacon')

        try:
            response.context['does-not-exist']
            self.fail('Should not be able to retrieve non-existent key')
        except KeyError, e:
            self.assertEquals(e.args[0], 'does-not-exist')


class SessionTests(TestCase):
    fixtures = ['testdata.json']

    def test_session(self):
        "The session isn't lost if a user logs in"
        # The session doesn't exist to start.
        response = self.client.get('/test_client_regress/check_session/')
        self.assertEqual(response.status_code, 200)
        self.assertEqual(response.content, 'NO')

        # This request sets a session variable.
        response = self.client.get('/test_client_regress/set_session/')
        self.assertEqual(response.status_code, 200)
        self.assertEqual(response.content, 'set_session')

        # Check that the session has been modified
        response = self.client.get('/test_client_regress/check_session/')
        self.assertEqual(response.status_code, 200)
        self.assertEqual(response.content, 'YES')

        # Log in
        login = self.client.login(username='testclient',password='password')
        self.failUnless(login, 'Could not log in')

        # Session should still contain the modified value
        response = self.client.get('/test_client_regress/check_session/')
        self.assertEqual(response.status_code, 200)
        self.assertEqual(response.content, 'YES')

    def test_logout(self):
        """Logout should work whether the user is logged in or not (#9978)."""
        self.client.logout()
        login = self.client.login(username='testclient',password='password')
        self.failUnless(login, 'Could not log in')
        self.client.logout()
        self.client.logout()

class RequestMethodTests(TestCase):
    def test_get(self):
        "Request a view via request method GET"
        response = self.client.get('/test_client_regress/request_methods/')
        self.assertEqual(response.status_code, 200)
        self.assertEqual(response.content, 'request method: GET')

    def test_post(self):
        "Request a view via request method POST"
        response = self.client.post('/test_client_regress/request_methods/')
        self.assertEqual(response.status_code, 200)
        self.assertEqual(response.content, 'request method: POST')

    def test_head(self):
        "Request a view via request method HEAD"
        response = self.client.head('/test_client_regress/request_methods/')
        self.assertEqual(response.status_code, 200)
        # A HEAD request doesn't return any content.
        self.assertNotEqual(response.content, 'request method: HEAD')
        self.assertEqual(response.content, '')

    def test_options(self):
        "Request a view via request method OPTIONS"
        response = self.client.options('/test_client_regress/request_methods/')
        self.assertEqual(response.status_code, 200)
        self.assertEqual(response.content, 'request method: OPTIONS')

    def test_put(self):
        "Request a view via request method PUT"
        response = self.client.put('/test_client_regress/request_methods/')
        self.assertEqual(response.status_code, 200)
        self.assertEqual(response.content, 'request method: PUT')

    def test_delete(self):
        "Request a view via request method DELETE"
        response = self.client.delete('/test_client_regress/request_methods/')
        self.assertEqual(response.status_code, 200)
        self.assertEqual(response.content, 'request method: DELETE')

class RequestMethodStringDataTests(TestCase):
    def test_post(self):
        "Request a view with string data via request method POST"
        # Regression test for #11371
        data = u'{"test": "json"}'
        response = self.client.post('/test_client_regress/request_methods/', data=data, content_type='application/json')
        self.assertEqual(response.status_code, 200)
        self.assertEqual(response.content, 'request method: POST')

    def test_put(self):
        "Request a view with string data via request method PUT"
        # Regression test for #11371
        data = u'{"test": "json"}'
        response = self.client.put('/test_client_regress/request_methods/', data=data, content_type='application/json')
        self.assertEqual(response.status_code, 200)
        self.assertEqual(response.content, 'request method: PUT')

class QueryStringTests(TestCase):
    def test_get_like_requests(self):
        for method_name in ('get','head','options','put','delete'):
            # A GET-like request can pass a query string as data
            method = getattr(self.client, method_name)
            response = method("/test_client_regress/request_data/", data={'foo':'whiz'})
            self.assertEqual(response.context['get-foo'], 'whiz')
            self.assertEqual(response.context['request-foo'], 'whiz')

            # A GET-like request can pass a query string as part of the URL
            response = method("/test_client_regress/request_data/?foo=whiz")
            self.assertEqual(response.context['get-foo'], 'whiz')
            self.assertEqual(response.context['request-foo'], 'whiz')

            # Data provided in the URL to a GET-like request is overridden by actual form data
            response = method("/test_client_regress/request_data/?foo=whiz", data={'foo':'bang'})
            self.assertEqual(response.context['get-foo'], 'bang')
            self.assertEqual(response.context['request-foo'], 'bang')

            response = method("/test_client_regress/request_data/?foo=whiz", data={'bar':'bang'})
            self.assertEqual(response.context['get-foo'], None)
            self.assertEqual(response.context['get-bar'], 'bang')
            self.assertEqual(response.context['request-foo'], None)
            self.assertEqual(response.context['request-bar'], 'bang')

    def test_post_like_requests(self):
        # A POST-like request can pass a query string as data
        response = self.client.post("/test_client_regress/request_data/", data={'foo':'whiz'})
        self.assertEqual(response.context['get-foo'], None)
        self.assertEqual(response.context['post-foo'], 'whiz')

        # A POST-like request can pass a query string as part of the URL
        response = self.client.post("/test_client_regress/request_data/?foo=whiz")
        self.assertEqual(response.context['get-foo'], 'whiz')
        self.assertEqual(response.context['post-foo'], None)
        self.assertEqual(response.context['request-foo'], 'whiz')

        # POST data provided in the URL augments actual form data
        response = self.client.post("/test_client_regress/request_data/?foo=whiz", data={'foo':'bang'})
        self.assertEqual(response.context['get-foo'], 'whiz')
        self.assertEqual(response.context['post-foo'], 'bang')
        self.assertEqual(response.context['request-foo'], 'bang')

        response = self.client.post("/test_client_regress/request_data/?foo=whiz", data={'bar':'bang'})
        self.assertEqual(response.context['get-foo'], 'whiz')
        self.assertEqual(response.context['get-bar'], None)
        self.assertEqual(response.context['post-foo'], None)
        self.assertEqual(response.context['post-bar'], 'bang')
        self.assertEqual(response.context['request-foo'], 'whiz')
        self.assertEqual(response.context['request-bar'], 'bang')

class UnicodePayloadTests(TestCase):
    def test_simple_unicode_payload(self):
        "A simple ASCII-only unicode JSON document can be POSTed"
        # Regression test for #10571
        json = u'{"english": "mountain pass"}'
        response = self.client.post("/test_client_regress/parse_unicode_json/", json,
                                    content_type="application/json")
        self.assertEqual(response.content, json)

    def test_unicode_payload_utf8(self):
        "A non-ASCII unicode data encoded as UTF-8 can be POSTed"
        # Regression test for #10571
        json = u'{"dog": "собака"}'
        response = self.client.post("/test_client_regress/parse_unicode_json/", json,
                                    content_type="application/json; charset=utf-8")
        self.assertEqual(response.content, json.encode('utf-8'))

    def test_unicode_payload_utf16(self):
        "A non-ASCII unicode data encoded as UTF-16 can be POSTed"
        # Regression test for #10571
        json = u'{"dog": "собака"}'
        response = self.client.post("/test_client_regress/parse_unicode_json/", json,
                                    content_type="application/json; charset=utf-16")
        self.assertEqual(response.content, json.encode('utf-16'))

    def test_unicode_payload_non_utf(self):
        "A non-ASCII unicode data as a non-UTF based encoding can be POSTed"
        #Regression test for #10571
        json = u'{"dog": "собака"}'
        response = self.client.post("/test_client_regress/parse_unicode_json/", json,
                                    content_type="application/json; charset=koi8-r")
        self.assertEqual(response.content, json.encode('koi8-r'))

<<<<<<< HEAD
class BacktrackingResolveTests(TestCase):
    def test_capture(self):
        response = self.client.get("/test_client_regress/capture-foo")
        self.assertEqual(response.content, "Success for backtracking_resolve_dynamic_capture: capture-foo")

        response = self.client.get("/test_client_regress/bar-capture")
        self.assertEqual(response.content, "Success for backtracking_resolve_dynamic_capture: bar-capture")

    def test_redirect(self):
        response = self.client.get("/test_client_regress/redirect-bar")
        self.assertRedirects(response, "/test_client_regress/arg_view/test/", status_code=302, target_status_code=200)

    def test_failed_capture(self):
        response = self.client.get("/test_client_regress/redirect-foo")
        self.assertEqual(response.status_code, 404)
=======
class DummyFile(object):
    def __init__(self, filename):
        self.name = filename
    def read(self):
        return 'TEST_FILE_CONTENT'

class UploadedFileEncodingTest(TestCase):
    def test_file_encoding(self):
        encoded_file = encode_file('TEST_BOUNDARY', 'TEST_KEY', DummyFile('test_name.bin'))
        self.assertEqual('--TEST_BOUNDARY', encoded_file[0])
        self.assertEqual('Content-Disposition: form-data; name="TEST_KEY"; filename="test_name.bin"', encoded_file[1])
        self.assertEqual('TEST_FILE_CONTENT', encoded_file[-1])

    def test_guesses_content_type_on_file_encoding(self):
        self.assertEqual('Content-Type: application/octet-stream',
                         encode_file('IGNORE', 'IGNORE', DummyFile("file.bin"))[2])
        self.assertEqual('Content-Type: text/plain',
                         encode_file('IGNORE', 'IGNORE', DummyFile("file.txt"))[2])
        self.assertEqual('Content-Type: application/zip',
                         encode_file('IGNORE', 'IGNORE', DummyFile("file.zip"))[2])
        self.assertEqual('Content-Type: application/octet-stream',
                         encode_file('IGNORE', 'IGNORE', DummyFile("file.unknown"))[2])
>>>>>>> 38f845bc
<|MERGE_RESOLUTION|>--- conflicted
+++ resolved
@@ -825,7 +825,6 @@
                                     content_type="application/json; charset=koi8-r")
         self.assertEqual(response.content, json.encode('koi8-r'))
 
-<<<<<<< HEAD
 class BacktrackingResolveTests(TestCase):
     def test_capture(self):
         response = self.client.get("/test_client_regress/capture-foo")
@@ -841,7 +840,7 @@
     def test_failed_capture(self):
         response = self.client.get("/test_client_regress/redirect-foo")
         self.assertEqual(response.status_code, 404)
-=======
+
 class DummyFile(object):
     def __init__(self, filename):
         self.name = filename
@@ -863,5 +862,4 @@
         self.assertEqual('Content-Type: application/zip',
                          encode_file('IGNORE', 'IGNORE', DummyFile("file.zip"))[2])
         self.assertEqual('Content-Type: application/octet-stream',
-                         encode_file('IGNORE', 'IGNORE', DummyFile("file.unknown"))[2])
->>>>>>> 38f845bc
+                         encode_file('IGNORE', 'IGNORE', DummyFile("file.unknown"))[2])