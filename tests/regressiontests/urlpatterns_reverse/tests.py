"""
Unit tests for reverse URL lookups.
"""
__test__ = {'API_TESTS': """

RegexURLResolver should raise an exception when no urlpatterns exist.

>>> from django.core.urlresolvers import RegexURLResolver
>>> no_urls = 'regressiontests.urlpatterns_reverse.no_urls'
>>> resolver = RegexURLResolver(r'^$', no_urls)
>>> resolver.url_patterns
Traceback (most recent call last):
...
ImproperlyConfigured: The included urlconf regressiontests.urlpatterns_reverse.no_urls doesn't have any patterns in it
"""}

import unittest

from django.conf import settings

from django.core.exceptions import ImproperlyConfigured
<<<<<<< HEAD
from django.core.urlresolvers import backtracking_resolve, reverse, resolve, NoReverseMatch, Resolver404, ResolverMatch
=======
from django.core.urlresolvers import reverse, resolve, NoReverseMatch, Resolver404, ResolverMatch
>>>>>>> 38f845bc
from django.http import HttpResponseRedirect, HttpResponsePermanentRedirect
from django.shortcuts import redirect
from django.test import TestCase

import urlconf_outer
import urlconf_inner
import middleware
import views

resolve_test_data = (
    # These entries are in the format: (path, url_name, app_name, namespace, view_func, args, kwargs)
<<<<<<< HEAD
    ('/normal/42/37/', 'normal-view', None, '', views.empty_view, tuple(), {'arg1': '42', 'arg2': '37'}),
    ('/included/normal/42/37/', 'inc-normal-view', None, '', views.empty_view, tuple(), {'arg1': '42', 'arg2': '37'}),
    ('/test1/inner/42/37/', 'urlobject-view', 'testapp', 'test-ns1', 'empty_view', tuple(), {'arg1': '42', 'arg2': '37'}),
    ('/included/test3/inner/42/37/', 'urlobject-view', 'testapp', 'test-ns3', 'empty_view', tuple(), {'arg1': '42', 'arg2': '37'}),
    ('/ns-included1/normal/42/37/', 'inc-normal-view', None, 'inc-ns1', views.empty_view, tuple(), {'arg1': '42', 'arg2': '37'}),
    ('/ns-included1/test3/inner/42/37/', 'urlobject-view', 'testapp', 'inc-ns1:test-ns3', 'empty_view', tuple(), {'arg1': '42', 'arg2': '37'}),
    ('/default/inner/42/37/', 'urlobject-view', 'testapp', 'testapp', 'empty_view', tuple(), {'arg1': '42', 'arg2': '37'}),
    ('/included/test3/inner/42/37/', 'urlobject-view', 'testapp', 'test-ns3', 'empty_view', tuple(), {'arg1': '42', 'arg2': '37'}),
    ('/other2/inner/42/37/', 'urlobject-view', 'nodefault', 'other-ns2', 'empty_view', tuple(), {'arg1': '42', 'arg2': '37'}),
    ('/other1/inner/42/37/', 'urlobject-view', 'nodefault', 'other-ns1', 'empty_view', tuple(), {'arg1': '42', 'arg2': '37'}),
    ('/ns-included1/ns-included4/ns-included2/test3/inner/42/37/', 'urlobject-view', 'testapp', 'inc-ns1:inc-ns4:inc-ns2:test-ns3', 'empty_view', tuple(), {'arg1': '42', 'arg2': '37'}),
    )
=======
    # Simple case
    ('/normal/42/37/', 'normal-view', None, '', views.empty_view, tuple(), {'arg1': '42', 'arg2': '37'}),
    ('/view_class/42/37/', 'view-class', None, '', views.view_class_instance, tuple(), {'arg1': '42', 'arg2': '37'}),
    ('/included/normal/42/37/', 'inc-normal-view', None, '', views.empty_view, tuple(), {'arg1': '42', 'arg2': '37'}),
    ('/included/view_class/42/37/', 'inc-view-class', None, '', views.view_class_instance, tuple(), {'arg1': '42', 'arg2': '37'}),

    # Unnamed args are dropped if you have *any* kwargs in a pattern
    ('/mixed_args/42/37/', 'mixed-args', None, '', views.empty_view, tuple(), {'arg2': '37'}),
    ('/included/mixed_args/42/37/', 'inc-mixed-args', None, '', views.empty_view, tuple(), {'arg2': '37'}),

    # Unnamed views will be resolved to the function/class name
    ('/unnamed/normal/42/37/', 'regressiontests.urlpatterns_reverse.views.empty_view', None, '', views.empty_view, tuple(), {'arg1': '42', 'arg2': '37'}),
    ('/unnamed/view_class/42/37/', 'regressiontests.urlpatterns_reverse.views.ViewClass', None, '', views.view_class_instance, tuple(), {'arg1': '42', 'arg2': '37'}),

    # If you have no kwargs, you get an args list.
    ('/no_kwargs/42/37/', 'no-kwargs', None, '', views.empty_view, ('42','37'), {}),
    ('/included/no_kwargs/42/37/', 'inc-no-kwargs', None, '', views.empty_view, ('42','37'), {}),

    # Namespaces
    ('/test1/inner/42/37/', 'urlobject-view', 'testapp', 'test-ns1', 'empty_view', tuple(), {'arg1': '42', 'arg2': '37'}),
    ('/included/test3/inner/42/37/', 'urlobject-view', 'testapp', 'test-ns3', 'empty_view', tuple(), {'arg1': '42', 'arg2': '37'}),
    ('/ns-included1/normal/42/37/', 'inc-normal-view', None, 'inc-ns1', views.empty_view, tuple(), {'arg1': '42', 'arg2': '37'}),
    ('/included/test3/inner/42/37/', 'urlobject-view', 'testapp', 'test-ns3', 'empty_view', tuple(), {'arg1': '42', 'arg2': '37'}),
    ('/default/inner/42/37/', 'urlobject-view', 'testapp', 'testapp', 'empty_view', tuple(), {'arg1': '42', 'arg2': '37'}),
    ('/other2/inner/42/37/', 'urlobject-view', 'nodefault', 'other-ns2', 'empty_view', tuple(), {'arg1': '42', 'arg2': '37'}),
    ('/other1/inner/42/37/', 'urlobject-view', 'nodefault', 'other-ns1', 'empty_view', tuple(), {'arg1': '42', 'arg2': '37'}),

    # Nested namespaces
    ('/ns-included1/test3/inner/42/37/', 'urlobject-view', 'testapp', 'inc-ns1:test-ns3', 'empty_view', tuple(), {'arg1': '42', 'arg2': '37'}),
    ('/ns-included1/ns-included4/ns-included2/test3/inner/42/37/', 'urlobject-view', 'testapp', 'inc-ns1:inc-ns4:inc-ns2:test-ns3', 'empty_view', tuple(), {'arg1': '42', 'arg2': '37'}),
)
>>>>>>> 38f845bc

test_data = (
    ('places', '/places/3/', [3], {}),
    ('places', '/places/3/', ['3'], {}),
    ('places', NoReverseMatch, ['a'], {}),
    ('places', NoReverseMatch, [], {}),
    ('places?', '/place/', [], {}),
    ('places+', '/places/', [], {}),
    ('places*', '/place/', [], {}),
    ('places2?', '/', [], {}),
    ('places2+', '/places/', [], {}),
    ('places2*', '/', [], {}),
    ('places3', '/places/4/', [4], {}),
    ('places3', '/places/harlem/', ['harlem'], {}),
    ('places3', NoReverseMatch, ['harlem64'], {}),
    ('places4', '/places/3/', [], {'id': 3}),
    ('people', NoReverseMatch, [], {}),
    ('people', '/people/adrian/', ['adrian'], {}),
    ('people', '/people/adrian/', [], {'name': 'adrian'}),
    ('people', NoReverseMatch, ['name with spaces'], {}),
    ('people', NoReverseMatch, [], {'name': 'name with spaces'}),
    ('people2', '/people/name/', [], {}),
    ('people2a', '/people/name/fred/', ['fred'], {}),
    ('optional', '/optional/fred/', [], {'name': 'fred'}),
    ('optional', '/optional/fred/', ['fred'], {}),
    ('hardcoded', '/hardcoded/', [], {}),
    ('hardcoded2', '/hardcoded/doc.pdf', [], {}),
    ('people3', '/people/il/adrian/', [], {'state': 'il', 'name': 'adrian'}),
    ('people3', NoReverseMatch, [], {'state': 'il'}),
    ('people3', NoReverseMatch, [], {'name': 'adrian'}),
    ('people4', NoReverseMatch, [], {'state': 'il', 'name': 'adrian'}),
    ('people6', '/people/il/test/adrian/', ['il/test', 'adrian'], {}),
    ('people6', '/people//adrian/', ['adrian'], {}),
    ('range', '/character_set/a/', [], {}),
    ('range2', '/character_set/x/', [], {}),
    ('price', '/price/$10/', ['10'], {}),
    ('price2', '/price/$10/', ['10'], {}),
    ('price3', '/price/$10/', ['10'], {}),
    ('product', '/product/chocolate+($2.00)/', [], {'price': '2.00', 'product': 'chocolate'}),
    ('headlines', '/headlines/2007.5.21/', [], dict(year=2007, month=5, day=21)),
    ('windows', r'/windows_path/C:%5CDocuments%20and%20Settings%5Cspam/', [], dict(drive_name='C', path=r'Documents and Settings\spam')),
    ('special', r'/special_chars/+%5C$*/', [r'+\$*'], {}),
    ('special', NoReverseMatch, [''], {}),
    ('mixed', '/john/0/', [], {'name': 'john'}),
    ('repeats', '/repeats/a/', [], {}),
    ('repeats2', '/repeats/aa/', [], {}),
    ('repeats3', '/repeats/aa/', [], {}),
    ('insensitive', '/CaseInsensitive/fred', ['fred'], {}),
    ('test', '/test/1', [], {}),
    ('test2', '/test/2', [], {}),
    ('inner-nothing', '/outer/42/', [], {'outer': '42'}),
    ('inner-nothing', '/outer/42/', ['42'], {}),
    ('inner-nothing', NoReverseMatch, ['foo'], {}),
    ('inner-extra', '/outer/42/extra/inner/', [], {'extra': 'inner', 'outer': '42'}),
    ('inner-extra', '/outer/42/extra/inner/', ['42', 'inner'], {}),
    ('inner-extra', NoReverseMatch, ['fred', 'inner'], {}),
    ('disjunction', NoReverseMatch, ['foo'], {}),
    ('inner-disjunction', NoReverseMatch, ['10', '11'], {}),
    ('extra-places', '/e-places/10/', ['10'], {}),
    ('extra-people', '/e-people/fred/', ['fred'], {}),
    ('extra-people', '/e-people/fred/', [], {'name': 'fred'}),
    ('part', '/part/one/', [], {'value': 'one'}),
    ('part', '/prefix/xx/part/one/', [], {'value': 'one', 'prefix': 'xx'}),
    ('part2', '/part2/one/', [], {'value': 'one'}),
    ('part2', '/part2/', [], {}),
    ('part2', '/prefix/xx/part2/one/', [], {'value': 'one', 'prefix': 'xx'}),
    ('part2', '/prefix/xx/part2/', [], {'prefix': 'xx'}),

    # Regression for #9038
    # These views are resolved by method name. Each method is deployed twice -
    # once with an explicit argument, and once using the default value on
    # the method. This is potentially ambiguous, as you have to pick the
    # correct view for the arguments provided.
    ('kwargs_view', '/arg_view/', [], {}),
    ('kwargs_view', '/arg_view/10/', [], {'arg1':10}),
    ('regressiontests.urlpatterns_reverse.views.absolute_kwargs_view', '/absolute_arg_view/', [], {}),
    ('regressiontests.urlpatterns_reverse.views.absolute_kwargs_view', '/absolute_arg_view/10/', [], {'arg1':10}),
    ('non_path_include', '/includes/non_path_include/', [], {})

)

class URLPatternReverse(TestCase):
    urls = 'regressiontests.urlpatterns_reverse.urls'

    def test_urlpattern_reverse(self):
        for name, expected, args, kwargs in test_data:
            try:
                got = reverse(name, args=args, kwargs=kwargs)
            except NoReverseMatch, e:
                self.assertEqual(expected, NoReverseMatch)
            else:
                self.assertEquals(got, expected)

<<<<<<< HEAD
class BacktrackingUrlTests(TestCase):
    urls = 'regressiontests.urlpatterns_reverse.backtracking_urls'

    def test_backtracking_normal_reverse(self):
        self.assertEqual(reverse('backtracking_view'), '/backtrack/')

    def test_backtracking_normal_resolve(self):
        r = backtracking_resolve('/backtrack/')
        first = r.next()
        self.assertEqual(first.func.__name__, 'resolver_404_view')
        second = r.next()
        self.assertEqual(second.func.__name__, 'backtracking_view')
=======
    def test_reverse_none(self):
        # Reversing None should raise an error, not return the last un-named view.
        self.assertRaises(NoReverseMatch, reverse, None)
>>>>>>> 38f845bc

class ResolverTests(unittest.TestCase):
    def test_non_regex(self):
        """
        Verifies that we raise a Resolver404 if what we are resolving doesn't
        meet the basic requirements of a path to match - i.e., at the very
        least, it matches the root pattern '^/'. We must never return None
        from resolve, or we will get a TypeError further down the line.

        Regression for #10834.
        """
        self.assertRaises(Resolver404, resolve, '')
        self.assertRaises(Resolver404, resolve, 'a')
        self.assertRaises(Resolver404, resolve, '\\')
        self.assertRaises(Resolver404, resolve, '.')

class ReverseShortcutTests(TestCase):
    urls = 'regressiontests.urlpatterns_reverse.urls'

    def test_redirect_to_object(self):
        # We don't really need a model; just something with a get_absolute_url
        class FakeObj(object):
            def get_absolute_url(self):
                return "/hi-there/"

        res = redirect(FakeObj())
        self.assert_(isinstance(res, HttpResponseRedirect))
        self.assertEqual(res['Location'], '/hi-there/')

        res = redirect(FakeObj(), permanent=True)
        self.assert_(isinstance(res, HttpResponsePermanentRedirect))
        self.assertEqual(res['Location'], '/hi-there/')

    def test_redirect_to_view_name(self):
        res = redirect('hardcoded2')
        self.assertEqual(res['Location'], '/hardcoded/doc.pdf')
        res = redirect('places', 1)
        self.assertEqual(res['Location'], '/places/1/')
        res = redirect('headlines', year='2008', month='02', day='17')
        self.assertEqual(res['Location'], '/headlines/2008.02.17/')
        self.assertRaises(NoReverseMatch, redirect, 'not-a-view')

    def test_redirect_to_url(self):
        res = redirect('/foo/')
        self.assertEqual(res['Location'], '/foo/')
        res = redirect('http://example.com/')
        self.assertEqual(res['Location'], 'http://example.com/')

    def test_redirect_view_object(self):
        from views import absolute_kwargs_view
        res = redirect(absolute_kwargs_view)
        self.assertEqual(res['Location'], '/absolute_arg_view/')
        self.assertRaises(NoReverseMatch, redirect, absolute_kwargs_view, wrong_argument=None)


class NamespaceTests(TestCase):
    urls = 'regressiontests.urlpatterns_reverse.namespace_urls'

    def test_ambiguous_object(self):
        "Names deployed via dynamic URL objects that require namespaces can't be resolved"
        self.assertRaises(NoReverseMatch, reverse, 'urlobject-view')
        self.assertRaises(NoReverseMatch, reverse, 'urlobject-view', args=[37,42])
        self.assertRaises(NoReverseMatch, reverse, 'urlobject-view', kwargs={'arg1':42, 'arg2':37})

    def test_ambiguous_urlpattern(self):
        "Names deployed via dynamic URL objects that require namespaces can't be resolved"
        self.assertRaises(NoReverseMatch, reverse, 'inner-nothing')
        self.assertRaises(NoReverseMatch, reverse, 'inner-nothing', args=[37,42])
        self.assertRaises(NoReverseMatch, reverse, 'inner-nothing', kwargs={'arg1':42, 'arg2':37})

    def test_non_existent_namespace(self):
        "Non-existent namespaces raise errors"
        self.assertRaises(NoReverseMatch, reverse, 'blahblah:urlobject-view')
        self.assertRaises(NoReverseMatch, reverse, 'test-ns1:blahblah:urlobject-view')

    def test_normal_name(self):
        "Normal lookups work as expected"
        self.assertEquals('/normal/', reverse('normal-view'))
        self.assertEquals('/normal/37/42/', reverse('normal-view', args=[37,42]))
        self.assertEquals('/normal/42/37/', reverse('normal-view', kwargs={'arg1':42, 'arg2':37}))

    def test_simple_included_name(self):
        "Normal lookups work on names included from other patterns"
        self.assertEquals('/included/normal/', reverse('inc-normal-view'))
        self.assertEquals('/included/normal/37/42/', reverse('inc-normal-view', args=[37,42]))
        self.assertEquals('/included/normal/42/37/', reverse('inc-normal-view', kwargs={'arg1':42, 'arg2':37}))

    def test_namespace_object(self):
        "Dynamic URL objects can be found using a namespace"
        self.assertEquals('/test1/inner/', reverse('test-ns1:urlobject-view'))
        self.assertEquals('/test1/inner/37/42/', reverse('test-ns1:urlobject-view', args=[37,42]))
        self.assertEquals('/test1/inner/42/37/', reverse('test-ns1:urlobject-view', kwargs={'arg1':42, 'arg2':37}))

    def test_embedded_namespace_object(self):
        "Namespaces can be installed anywhere in the URL pattern tree"
        self.assertEquals('/included/test3/inner/', reverse('test-ns3:urlobject-view'))
        self.assertEquals('/included/test3/inner/37/42/', reverse('test-ns3:urlobject-view', args=[37,42]))
        self.assertEquals('/included/test3/inner/42/37/', reverse('test-ns3:urlobject-view', kwargs={'arg1':42, 'arg2':37}))

    def test_namespace_pattern(self):
        "Namespaces can be applied to include()'d urlpatterns"
        self.assertEquals('/ns-included1/normal/', reverse('inc-ns1:inc-normal-view'))
        self.assertEquals('/ns-included1/normal/37/42/', reverse('inc-ns1:inc-normal-view', args=[37,42]))
        self.assertEquals('/ns-included1/normal/42/37/', reverse('inc-ns1:inc-normal-view', kwargs={'arg1':42, 'arg2':37}))

    def test_multiple_namespace_pattern(self):
        "Namespaces can be embedded"
        self.assertEquals('/ns-included1/test3/inner/', reverse('inc-ns1:test-ns3:urlobject-view'))
        self.assertEquals('/ns-included1/test3/inner/37/42/', reverse('inc-ns1:test-ns3:urlobject-view', args=[37,42]))
        self.assertEquals('/ns-included1/test3/inner/42/37/', reverse('inc-ns1:test-ns3:urlobject-view', kwargs={'arg1':42, 'arg2':37}))

    def test_nested_namespace_pattern(self):
        "Namespaces can be nested"
        self.assertEquals('/ns-included1/ns-included4/ns-included1/test3/inner/', reverse('inc-ns1:inc-ns4:inc-ns1:test-ns3:urlobject-view'))
        self.assertEquals('/ns-included1/ns-included4/ns-included1/test3/inner/37/42/', reverse('inc-ns1:inc-ns4:inc-ns1:test-ns3:urlobject-view', args=[37,42]))
        self.assertEquals('/ns-included1/ns-included4/ns-included1/test3/inner/42/37/', reverse('inc-ns1:inc-ns4:inc-ns1:test-ns3:urlobject-view', kwargs={'arg1':42, 'arg2':37}))

    def test_app_lookup_object(self):
        "A default application namespace can be used for lookup"
        self.assertEquals('/default/inner/', reverse('testapp:urlobject-view'))
        self.assertEquals('/default/inner/37/42/', reverse('testapp:urlobject-view', args=[37,42]))
        self.assertEquals('/default/inner/42/37/', reverse('testapp:urlobject-view', kwargs={'arg1':42, 'arg2':37}))

    def test_app_lookup_object_with_default(self):
        "A default application namespace is sensitive to the 'current' app can be used for lookup"
        self.assertEquals('/included/test3/inner/', reverse('testapp:urlobject-view', current_app='test-ns3'))
        self.assertEquals('/included/test3/inner/37/42/', reverse('testapp:urlobject-view', args=[37,42], current_app='test-ns3'))
        self.assertEquals('/included/test3/inner/42/37/', reverse('testapp:urlobject-view', kwargs={'arg1':42, 'arg2':37}, current_app='test-ns3'))

    def test_app_lookup_object_without_default(self):
        "An application namespace without a default is sensitive to the 'current' app can be used for lookup"
        self.assertEquals('/other2/inner/', reverse('nodefault:urlobject-view'))
        self.assertEquals('/other2/inner/37/42/', reverse('nodefault:urlobject-view', args=[37,42]))
        self.assertEquals('/other2/inner/42/37/', reverse('nodefault:urlobject-view', kwargs={'arg1':42, 'arg2':37}))

        self.assertEquals('/other1/inner/', reverse('nodefault:urlobject-view', current_app='other-ns1'))
        self.assertEquals('/other1/inner/37/42/', reverse('nodefault:urlobject-view', args=[37,42], current_app='other-ns1'))
        self.assertEquals('/other1/inner/42/37/', reverse('nodefault:urlobject-view', kwargs={'arg1':42, 'arg2':37}, current_app='other-ns1'))

class RequestURLconfTests(TestCase):
    def setUp(self):
        self.root_urlconf = settings.ROOT_URLCONF
        self.middleware_classes = settings.MIDDLEWARE_CLASSES
        settings.ROOT_URLCONF = urlconf_outer.__name__

    def tearDown(self):
        settings.ROOT_URLCONF = self.root_urlconf
        settings.MIDDLEWARE_CLASSES = self.middleware_classes

    def test_urlconf(self):
        response = self.client.get('/test/me/')
        self.assertEqual(response.status_code, 200)
        self.assertEqual(response.content, 'outer:/test/me/,'
                                           'inner:/inner_urlconf/second_test/')
        response = self.client.get('/inner_urlconf/second_test/')
        self.assertEqual(response.status_code, 200)
        response = self.client.get('/second_test/')
        self.assertEqual(response.status_code, 404)

    def test_urlconf_overridden(self):
        settings.MIDDLEWARE_CLASSES += (
            '%s.ChangeURLconfMiddleware' % middleware.__name__,
        )
        response = self.client.get('/test/me/')
        self.assertEqual(response.status_code, 404)
        response = self.client.get('/inner_urlconf/second_test/')
        self.assertEqual(response.status_code, 404)
        response = self.client.get('/second_test/')
        self.assertEqual(response.status_code, 200)
        self.assertEqual(response.content, 'outer:,inner:/second_test/')

    def test_urlconf_overridden_with_null(self):
        settings.MIDDLEWARE_CLASSES += (
            '%s.NullChangeURLconfMiddleware' % middleware.__name__,
        )
        self.assertRaises(ImproperlyConfigured, self.client.get, '/test/me/')

class ErrorHandlerResolutionTests(TestCase):
    """Tests for handler404 and handler500"""

    def setUp(self):
        from django.core.urlresolvers import RegexURLResolver
        urlconf = 'regressiontests.urlpatterns_reverse.urls_error_handlers'
        urlconf_callables = 'regressiontests.urlpatterns_reverse.urls_error_handlers_callables'
        self.resolver = RegexURLResolver(r'^$', urlconf)
        self.callable_resolver = RegexURLResolver(r'^$', urlconf_callables)

    def test_named_handlers(self):
        from views import empty_view
        handler = (empty_view, {})
        self.assertEqual(self.resolver.resolve404(), handler)
        self.assertEqual(self.resolver.resolve500(), handler)

    def test_callable_handers(self):
        from views import empty_view
        handler = (empty_view, {})
        self.assertEqual(self.callable_resolver.resolve404(), handler)
        self.assertEqual(self.callable_resolver.resolve500(), handler)

class NoRootUrlConfTests(TestCase):
    """Tests for handler404 and handler500 if urlconf is None"""
    urls = None

    def test_no_handler_exception(self):
        self.assertRaises(ImproperlyConfigured, self.client.get, '/test/me/')

class ResolverMatchTests(TestCase):
    urls = 'regressiontests.urlpatterns_reverse.namespace_urls'

    def test_urlpattern_resolve(self):
        for path, name, app_name, namespace, func, args, kwargs in resolve_test_data:
            # Test legacy support for extracting "function, args, kwargs"
            match_func, match_args, match_kwargs = resolve(path)
            self.assertEqual(match_func, func)
            self.assertEqual(match_args, args)
            self.assertEqual(match_kwargs, kwargs)

            # Test ResolverMatch capabilities.
            match = resolve(path)
            self.assertEqual(match.__class__, ResolverMatch)
            self.assertEqual(match.url_name, name)
            self.assertEqual(match.args, args)
            self.assertEqual(match.kwargs, kwargs)
            self.assertEqual(match.app_name, app_name)
            self.assertEqual(match.namespace, namespace)
<<<<<<< HEAD
            self.assertEqual(match.func, func)
=======
            self.assertEqual(match.func, func)

            # ... and for legacy purposes:
            self.assertEquals(match[0], func)
            self.assertEquals(match[1], args)
            self.assertEquals(match[2], kwargs)
>>>>>>> 38f845bc
<|MERGE_RESOLUTION|>--- conflicted
+++ resolved
@@ -19,11 +19,7 @@
 from django.conf import settings
 
 from django.core.exceptions import ImproperlyConfigured
-<<<<<<< HEAD
 from django.core.urlresolvers import backtracking_resolve, reverse, resolve, NoReverseMatch, Resolver404, ResolverMatch
-=======
-from django.core.urlresolvers import reverse, resolve, NoReverseMatch, Resolver404, ResolverMatch
->>>>>>> 38f845bc
 from django.http import HttpResponseRedirect, HttpResponsePermanentRedirect
 from django.shortcuts import redirect
 from django.test import TestCase
@@ -35,20 +31,6 @@
 
 resolve_test_data = (
     # These entries are in the format: (path, url_name, app_name, namespace, view_func, args, kwargs)
-<<<<<<< HEAD
-    ('/normal/42/37/', 'normal-view', None, '', views.empty_view, tuple(), {'arg1': '42', 'arg2': '37'}),
-    ('/included/normal/42/37/', 'inc-normal-view', None, '', views.empty_view, tuple(), {'arg1': '42', 'arg2': '37'}),
-    ('/test1/inner/42/37/', 'urlobject-view', 'testapp', 'test-ns1', 'empty_view', tuple(), {'arg1': '42', 'arg2': '37'}),
-    ('/included/test3/inner/42/37/', 'urlobject-view', 'testapp', 'test-ns3', 'empty_view', tuple(), {'arg1': '42', 'arg2': '37'}),
-    ('/ns-included1/normal/42/37/', 'inc-normal-view', None, 'inc-ns1', views.empty_view, tuple(), {'arg1': '42', 'arg2': '37'}),
-    ('/ns-included1/test3/inner/42/37/', 'urlobject-view', 'testapp', 'inc-ns1:test-ns3', 'empty_view', tuple(), {'arg1': '42', 'arg2': '37'}),
-    ('/default/inner/42/37/', 'urlobject-view', 'testapp', 'testapp', 'empty_view', tuple(), {'arg1': '42', 'arg2': '37'}),
-    ('/included/test3/inner/42/37/', 'urlobject-view', 'testapp', 'test-ns3', 'empty_view', tuple(), {'arg1': '42', 'arg2': '37'}),
-    ('/other2/inner/42/37/', 'urlobject-view', 'nodefault', 'other-ns2', 'empty_view', tuple(), {'arg1': '42', 'arg2': '37'}),
-    ('/other1/inner/42/37/', 'urlobject-view', 'nodefault', 'other-ns1', 'empty_view', tuple(), {'arg1': '42', 'arg2': '37'}),
-    ('/ns-included1/ns-included4/ns-included2/test3/inner/42/37/', 'urlobject-view', 'testapp', 'inc-ns1:inc-ns4:inc-ns2:test-ns3', 'empty_view', tuple(), {'arg1': '42', 'arg2': '37'}),
-    )
-=======
     # Simple case
     ('/normal/42/37/', 'normal-view', None, '', views.empty_view, tuple(), {'arg1': '42', 'arg2': '37'}),
     ('/view_class/42/37/', 'view-class', None, '', views.view_class_instance, tuple(), {'arg1': '42', 'arg2': '37'}),
@@ -80,7 +62,6 @@
     ('/ns-included1/test3/inner/42/37/', 'urlobject-view', 'testapp', 'inc-ns1:test-ns3', 'empty_view', tuple(), {'arg1': '42', 'arg2': '37'}),
     ('/ns-included1/ns-included4/ns-included2/test3/inner/42/37/', 'urlobject-view', 'testapp', 'inc-ns1:inc-ns4:inc-ns2:test-ns3', 'empty_view', tuple(), {'arg1': '42', 'arg2': '37'}),
 )
->>>>>>> 38f845bc
 
 test_data = (
     ('places', '/places/3/', [3], {}),
@@ -174,7 +155,10 @@
             else:
                 self.assertEquals(got, expected)
 
-<<<<<<< HEAD
+    def test_reverse_none(self):
+        # Reversing None should raise an error, not return the last un-named view.
+        self.assertRaises(NoReverseMatch, reverse, None)
+
 class BacktrackingUrlTests(TestCase):
     urls = 'regressiontests.urlpatterns_reverse.backtracking_urls'
 
@@ -187,11 +171,6 @@
         self.assertEqual(first.func.__name__, 'resolver_404_view')
         second = r.next()
         self.assertEqual(second.func.__name__, 'backtracking_view')
-=======
-    def test_reverse_none(self):
-        # Reversing None should raise an error, not return the last un-named view.
-        self.assertRaises(NoReverseMatch, reverse, None)
->>>>>>> 38f845bc
 
 class ResolverTests(unittest.TestCase):
     def test_non_regex(self):
@@ -417,13 +396,9 @@
             self.assertEqual(match.kwargs, kwargs)
             self.assertEqual(match.app_name, app_name)
             self.assertEqual(match.namespace, namespace)
-<<<<<<< HEAD
-            self.assertEqual(match.func, func)
-=======
             self.assertEqual(match.func, func)
 
             # ... and for legacy purposes:
             self.assertEquals(match[0], func)
             self.assertEquals(match[1], args)
-            self.assertEquals(match[2], kwargs)
->>>>>>> 38f845bc
+            self.assertEquals(match[2], kwargs)