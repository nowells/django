--- conflicted
+++ resolved
@@ -2,18 +2,9 @@
 Unit tests for reverse URL lookups.
 """
 from django.conf import settings
-<<<<<<< HEAD
-
-from django.core.exceptions import ImproperlyConfigured
-from django.core.urlresolvers import backtracking_resolve,\
-                                     reverse, resolve, NoReverseMatch,\
-                                     Resolver404, ResolverMatch,\
-                                     RegexURLResolver, RegexURLPattern
-=======
 from django.core.exceptions import ImproperlyConfigured, ViewDoesNotExist
-from django.core.urlresolvers import (reverse, resolve, NoReverseMatch,
-    Resolver404, ResolverMatch, RegexURLResolver, RegexURLPattern)
->>>>>>> de69a04e
+from django.core.urlresolvers import (backtracking_resolve, reverse, resolve,
+    NoReverseMatch, Resolver404, ResolverMatch, RegexURLResolver, RegexURLPattern)
 from django.http import HttpResponseRedirect, HttpResponsePermanentRedirect
 from django.shortcuts import redirect
 from django.test import TestCase
