--- conflicted
+++ resolved
@@ -14,14 +14,12 @@
 def absolute_kwargs_view(request, arg1=1, arg2=2):
     return HttpResponse('')
 
-<<<<<<< HEAD
 def resolver_404_view(request, *args, **kwargs):
     raise Resolver404
 
 def backtracking_view(request, *args, **kwargs):
     pass
 
-=======
 def defaults_view(request, arg1, arg2):
     pass
 
@@ -30,7 +28,6 @@
 
 uncallable = "Can I be a view? Pleeeease?"
 
->>>>>>> de69a04e
 class ViewClass(object):
     def __call__(self, request, *args, **kwargs):
         return HttpResponse('')
