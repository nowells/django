import sys

from django import http
from django.core import signals
from django.utils.encoding import force_unicode
from django.utils.importlib import import_module
from django.utils.log import getLogger

logger = getLogger('django.request')


class BaseHandler(object):
    # Changes that are always applied to a response (in this order).
    response_fixes = [
        http.fix_location_header,
        http.conditional_content_removal,
        http.fix_IE_for_attach,
        http.fix_IE_for_vary,
    ]

    def __init__(self):
        self._request_middleware = self._view_middleware = self._response_middleware = self._exception_middleware = None


    def load_middleware(self):
        """
        Populate middleware lists from settings.MIDDLEWARE_CLASSES.

        Must be called after the environment is fixed (see __call__).
        """
        from django.conf import settings
        from django.core import exceptions
        self._view_middleware = []
        self._template_response_middleware = []
        self._response_middleware = []
        self._exception_middleware = []

        request_middleware = []
        for middleware_path in settings.MIDDLEWARE_CLASSES:
            try:
                mw_module, mw_classname = middleware_path.rsplit('.', 1)
            except ValueError:
                raise exceptions.ImproperlyConfigured('%s isn\'t a middleware module' % middleware_path)
            try:
                mod = import_module(mw_module)
            except ImportError, e:
                raise exceptions.ImproperlyConfigured('Error importing middleware %s: "%s"' % (mw_module, e))
            try:
                mw_class = getattr(mod, mw_classname)
            except AttributeError:
                raise exceptions.ImproperlyConfigured('Middleware module "%s" does not define a "%s" class' % (mw_module, mw_classname))
            try:
                mw_instance = mw_class()
            except exceptions.MiddlewareNotUsed:
                continue

            if hasattr(mw_instance, 'process_request'):
                request_middleware.append(mw_instance.process_request)
            if hasattr(mw_instance, 'process_view'):
                self._view_middleware.append(mw_instance.process_view)
            if hasattr(mw_instance, 'process_template_response'):
                self._template_response_middleware.insert(0, mw_instance.process_template_response)
            if hasattr(mw_instance, 'process_response'):
                self._response_middleware.insert(0, mw_instance.process_response)
            if hasattr(mw_instance, 'process_exception'):
                self._exception_middleware.insert(0, mw_instance.process_exception)

        # We only assign to this when initialization is complete as it is used
        # as a flag for initialization being complete.
        self._request_middleware = request_middleware

    def get_response(self, request):
        "Returns an HttpResponse object for the given HttpRequest"
        from django.core import exceptions, urlresolvers
        from django.conf import settings

        try:
            # Setup default url resolver for this thread, this code is outside
            # the try/except so we don't get a spurious "unbound local
            # variable" exception in the event an exception is raised before
            # resolver is set
            urlconf = settings.ROOT_URLCONF
            urlresolvers.set_urlconf(urlconf)
            resolver = urlresolvers.RegexURLResolver(r'^/', urlconf)
            try:
                response = None
                # Apply request middleware
                for middleware_method in self._request_middleware:
                    response = middleware_method(request)
                    if response:
                        break

<<<<<<< HEAD
                if hasattr(request, "urlconf"):
                    # Reset url resolver with a custom urlconf.
                    urlconf = request.urlconf
                    urlresolvers.set_urlconf(urlconf)
                    resolver = urlresolvers.RegexURLResolver(r'^/', urlconf)

                for candidate in resolver.backtracking_resolve(request.path_info):
                    callback, callback_args, callback_kwargs = candidate.func, candidate.args, candidate.kwargs
=======
                if response is None:
                    if hasattr(request, "urlconf"):
                        # Reset url resolver with a custom urlconf.
                        urlconf = request.urlconf
                        urlresolvers.set_urlconf(urlconf)
                        resolver = urlresolvers.RegexURLResolver(r'^/', urlconf)

                    callback, callback_args, callback_kwargs = resolver.resolve(
                            request.path_info)
>>>>>>> 4b7d17fa

                    # Apply view middleware
                    for middleware_method in self._view_middleware:
                        response = middleware_method(request, callback, callback_args, callback_kwargs)
                        if response:
<<<<<<< HEAD
                            return response

                    try:
                        response = callback(request, *callback_args, **callback_kwargs)
                        break
                    except urlresolvers.Resolver404:
                        pass
=======
                            break

                if response is None:
                    try:
                        response = callback(request, *callback_args, **callback_kwargs)
>>>>>>> 4b7d17fa
                    except Exception, e:
                        # If the view raised an exception, run it through exception
                        # middleware, and if the exception middleware returns a
                        # response, use that. Otherwise, reraise the exception.
                        for middleware_method in self._exception_middleware:
                            response = middleware_method(request, e)
                            if response:
<<<<<<< HEAD
                                return response
                        raise
=======
                                break
                        if response is None:
                            raise
>>>>>>> 4b7d17fa

                # Complain if the view returned None (a common error).
                if response is None:
                    try:
                        view_name = callback.func_name # If it's a function
                    except AttributeError:
                        view_name = callback.__class__.__name__ + '.__call__' # If it's a class
                    raise ValueError("The view %s.%s didn't return an HttpResponse object." % (callback.__module__, view_name))

            except http.Http404, e:
                logger.warning('Not Found: %s' % request.path,
                            extra={
                                'status_code': 404,
                                'request': request
                            })
                if settings.DEBUG:
                    from django.views import debug
                    response = debug.technical_404_response(request, e)
                else:
                    try:
                        callback, param_dict = resolver.resolve404()
                        response = callback(request, **param_dict)
                    except:
                        try:
                            response = self.handle_uncaught_exception(request, resolver, sys.exc_info())
                        finally:
                            receivers = signals.got_request_exception.send(sender=self.__class__, request=request)
            except exceptions.PermissionDenied:
                logger.warning('Forbidden (Permission denied): %s' % request.path,
                            extra={
                                'status_code': 403,
                                'request': request
                            })
                response = http.HttpResponseForbidden('<h1>Permission denied</h1>')
            except SystemExit:
                # Allow sys.exit() to actually exit. See tickets #1023 and #4701
                raise
            except: # Handle everything else, including SuspiciousOperation, etc.
                # Get the exception info now, in case another exception is thrown later.
                receivers = signals.got_request_exception.send(sender=self.__class__, request=request)
                response = self.handle_uncaught_exception(request, resolver, sys.exc_info())
        finally:
            # Reset URLconf for this thread on the way out for complete
            # isolation of request.urlconf
            urlresolvers.set_urlconf(None)

        try:
            # If the response supports deferred rendering, apply template
            # response middleware and the render the response
            if hasattr(response, 'render') and callable(response.render):
                for middleware_method in self._template_response_middleware:
                    response = middleware_method(request, response)
                response.render()

            # Apply response middleware, regardless of the response
            for middleware_method in self._response_middleware:
                response = middleware_method(request, response)
            response = self.apply_response_fixes(request, response)
        except: # Any exception should be gathered and handled
            receivers = signals.got_request_exception.send(sender=self.__class__, request=request)
            response = self.handle_uncaught_exception(request, resolver, sys.exc_info())

        return response

    def handle_uncaught_exception(self, request, resolver, exc_info):
        """
        Processing for any otherwise uncaught exceptions (those that will
        generate HTTP 500 responses). Can be overridden by subclasses who want
        customised 500 handling.

        Be *very* careful when overriding this because the error could be
        caused by anything, so assuming something like the database is always
        available would be an error.
        """
        from django.conf import settings

        if settings.DEBUG_PROPAGATE_EXCEPTIONS:
            raise

        if settings.DEBUG:
            from django.views import debug
            return debug.technical_500_response(request, *exc_info)

        logger.error('Internal Server Error: %s' % request.path,
            exc_info=exc_info,
            extra={
                'status_code': 500,
                'request':request
            }
        )

        # If Http500 handler is not installed, re-raise last exception
        if resolver.urlconf_module is None:
            raise exc_info[1], None, exc_info[2]
        # Return an HttpResponse that displays a friendly error message.
        callback, param_dict = resolver.resolve500()
        return callback(request, **param_dict)

    def apply_response_fixes(self, request, response):
        """
        Applies each of the functions in self.response_fixes to the request and
        response, modifying the response in the process. Returns the new
        response.
        """
        for func in self.response_fixes:
            response = func(request, response)
        return response

def get_script_name(environ):
    """
    Returns the equivalent of the HTTP request's SCRIPT_NAME environment
    variable. If Apache mod_rewrite has been used, returns what would have been
    the script name prior to any rewriting (so it's the script name as seen
    from the client's perspective), unless DJANGO_USE_POST_REWRITE is set (to
    anything).
    """
    from django.conf import settings
    if settings.FORCE_SCRIPT_NAME is not None:
        return force_unicode(settings.FORCE_SCRIPT_NAME)

    # If Apache's mod_rewrite had a whack at the URL, Apache set either
    # SCRIPT_URL or REDIRECT_URL to the full resource URL before applying any
    # rewrites. Unfortunately not every Web server (lighttpd!) passes this
    # information through all the time, so FORCE_SCRIPT_NAME, above, is still
    # needed.
    script_url = environ.get('SCRIPT_URL', u'')
    if not script_url:
        script_url = environ.get('REDIRECT_URL', u'')
    if script_url:
        return force_unicode(script_url[:-len(environ.get('PATH_INFO', ''))])
    return force_unicode(environ.get('SCRIPT_NAME', u''))<|MERGE_RESOLUTION|>--- conflicted
+++ resolved
@@ -90,16 +90,6 @@
                     if response:
                         break
 
-<<<<<<< HEAD
-                if hasattr(request, "urlconf"):
-                    # Reset url resolver with a custom urlconf.
-                    urlconf = request.urlconf
-                    urlresolvers.set_urlconf(urlconf)
-                    resolver = urlresolvers.RegexURLResolver(r'^/', urlconf)
-
-                for candidate in resolver.backtracking_resolve(request.path_info):
-                    callback, callback_args, callback_kwargs = candidate.func, candidate.args, candidate.kwargs
-=======
                 if response is None:
                     if hasattr(request, "urlconf"):
                         # Reset url resolver with a custom urlconf.
@@ -107,44 +97,31 @@
                         urlresolvers.set_urlconf(urlconf)
                         resolver = urlresolvers.RegexURLResolver(r'^/', urlconf)
 
-                    callback, callback_args, callback_kwargs = resolver.resolve(
-                            request.path_info)
->>>>>>> 4b7d17fa
-
-                    # Apply view middleware
-                    for middleware_method in self._view_middleware:
-                        response = middleware_method(request, callback, callback_args, callback_kwargs)
-                        if response:
-<<<<<<< HEAD
-                            return response
-
-                    try:
-                        response = callback(request, *callback_args, **callback_kwargs)
-                        break
-                    except urlresolvers.Resolver404:
-                        pass
-=======
-                            break
-
-                if response is None:
-                    try:
-                        response = callback(request, *callback_args, **callback_kwargs)
->>>>>>> 4b7d17fa
-                    except Exception, e:
-                        # If the view raised an exception, run it through exception
-                        # middleware, and if the exception middleware returns a
-                        # response, use that. Otherwise, reraise the exception.
-                        for middleware_method in self._exception_middleware:
-                            response = middleware_method(request, e)
+                    for candidate in resolver.backtracking_resolve(request.path_info):
+                        callback, callback_args, callback_kwargs = candidate.func, candidate.args, candidate.kwargs
+
+                        # Apply view middleware
+                        for middleware_method in self._view_middleware:
+                            response = middleware_method(request, callback, callback_args, callback_kwargs)
                             if response:
-<<<<<<< HEAD
-                                return response
-                        raise
-=======
                                 break
+
                         if response is None:
-                            raise
->>>>>>> 4b7d17fa
+                            try:
+                                response = callback(request, *callback_args, **callback_kwargs)
+                                break
+                            except urlresolvers.Resolver404:
+                                pass
+                            except Exception, e:
+                                # If the view raised an exception, run it through exception
+                                # middleware, and if the exception middleware returns a
+                                # response, use that. Otherwise, reraise the exception.
+                                for middleware_method in self._exception_middleware:
+                                    response = middleware_method(request, e)
+                                    if response:
+                                        break
+                                if response is None:
+                                    raise
 
                 # Complain if the view returned None (a common error).
                 if response is None:
