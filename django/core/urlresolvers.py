--- conflicted
+++ resolved
@@ -30,11 +30,7 @@
 # Overridden URLconfs for each thread are stored here.
 _urlconfs = {}
 
-<<<<<<< HEAD
-class ResolverCandidate(object):
-=======
 class ResolverMatch(object):
->>>>>>> e8207d29
     def __init__(self, func, args, kwargs, url_name=None, app_name=None, namespaces=[]):
         self.func = func
         self.args = args
@@ -62,8 +58,7 @@
     def reverse(self):
         return reverse(self.view_name, args=self.args, kwargs=self.kwargs, current_app=self.app_name)
 
-<<<<<<< HEAD
-class ResolverCandidates(object):
+class ResolverMatches(object):
     def __init__(self, resolver):
         self.resolver = resolver
         self.__in_iteration = False
@@ -101,8 +96,6 @@
             return False
         return True
 
-=======
->>>>>>> e8207d29
 class Resolver404(Http404):
     pass
 
@@ -193,11 +186,7 @@
             # In both cases, pass any extra_kwargs as **kwargs.
             kwargs.update(self.default_args)
 
-<<<<<<< HEAD
-            return ResolverCandidate(self.callback, args, kwargs, self.name)
-=======
             return ResolverMatch(self.callback, args, kwargs, self.name)
->>>>>>> e8207d29
 
     def _get_callback(self):
         if self._callback is not None:
@@ -287,7 +276,7 @@
         return self.backtracking_resolve(path).next()
 
     def backtracking_resolve(self, path):
-        return ResolverCandidates(self.__backtracking_resolve(path))
+        return ResolverMatches(self.__backtracking_resolve(path))
 
     def __backtracking_resolve(self, path):
         tried = []
@@ -307,9 +296,8 @@
                     else:
                         tried.append(pattern.regex.pattern)
                 else:
-<<<<<<< HEAD
                     if sub_matches:
-                        if isinstance(sub_matches, ResolverCandidate):
+                        if isinstance(sub_matches, ResolverMatch):
                             sub_matches = [ sub_matches ]
 
                         for sub_match in sub_matches:
@@ -317,15 +305,7 @@
                             sub_match_dict.update(self.default_kwargs)
                             for k, v in sub_match.kwargs.iteritems():
                                 sub_match_dict[smart_str(k)] = v
-                            yield ResolverCandidate(sub_match.func, sub_match.args, sub_match_dict, sub_match.url_name, self.app_name or sub_match.app_name, [ self.namespace ] + sub_match.namespaces)
-=======
-                    if sub_match:
-                        sub_match_dict = dict([(smart_str(k), v) for k, v in match.groupdict().items()])
-                        sub_match_dict.update(self.default_kwargs)
-                        for k, v in sub_match.kwargs.iteritems():
-                            sub_match_dict[smart_str(k)] = v
-                        return ResolverMatch(sub_match.func, sub_match.args, sub_match_dict, sub_match.url_name, self.app_name or sub_match.app_name, [ self.namespace ] + sub_match.namespaces)
->>>>>>> e8207d29
+                            yield ResolverMatch(sub_match.func, sub_match.args, sub_match_dict, sub_match.url_name, self.app_name or sub_match.app_name, [ self.namespace ] + sub_match.namespaces)
                     tried.append(pattern.regex.pattern)
             raise Resolver404({'tried': tried, 'path': new_path})
         raise Resolver404({'path' : path})
